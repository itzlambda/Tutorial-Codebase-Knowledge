import requests
import base64
import os
import tempfile
import git
import time
import fnmatch
from typing import Union, Set, List, Dict, Tuple, Any
from urllib.parse import urlparse

def crawl_github_files(
    repo_url, 
    token=None, 
    max_file_size: int = 1 * 1024 * 1024,  # 1 MB
    use_relative_paths: bool = False,
    include_patterns: Union[str, Set[str]] = None,
    exclude_patterns: Union[str, Set[str]] = None
):
    """
    Crawl files from a specific path in a GitHub repository at a specific commit.

    Args:
        repo_url (str): URL of the GitHub repository with specific path and commit
                        (e.g., 'https://github.com/microsoft/autogen/tree/e45a15766746d95f8cfaaa705b0371267bec812e/python/packages/autogen-core/src/autogen_core')
        token (str, optional): **GitHub personal access token.**
            - **Required for private repositories.**
            - **Recommended for public repos to avoid rate limits.**
            - Can be passed explicitly or set via the `GITHUB_TOKEN` environment variable.
        max_file_size (int, optional): Maximum file size in bytes to download (default: 1 MB)
        use_relative_paths (bool, optional): If True, file paths will be relative to the specified subdirectory
        include_patterns (str or set of str, optional): Pattern or set of patterns specifying which files to include (e.g., "*.py", {"*.md", "*.txt"}).
                                                       If None, all files are included.
        exclude_patterns (str or set of str, optional): Pattern or set of patterns specifying which files to exclude.
                                                       If None, no files are excluded.

    Returns:
        dict: Dictionary with files and statistics
    """
    # Convert single pattern to set
    if include_patterns and isinstance(include_patterns, str):
        include_patterns = {include_patterns}
    if exclude_patterns and isinstance(exclude_patterns, str):
        exclude_patterns = {exclude_patterns}

    def should_include_file(file_path: str, file_name: str) -> bool:
        """Determine if a file should be included based on patterns"""
        if not include_patterns:
            include_file = True
        else:
            include_file = any(fnmatch.fnmatch(file_name, pattern) for pattern in include_patterns)

        if exclude_patterns and include_file:
            exclude_file = any(fnmatch.fnmatch(file_path, pattern) for pattern in exclude_patterns)
            return not exclude_file

        return include_file

    is_ssh_url = repo_url.startswith("git@") or repo_url.endswith(".git")

    if is_ssh_url:
        with tempfile.TemporaryDirectory() as tmpdirname:
            print(f"Cloning SSH repo {repo_url} to temp dir {tmpdirname} ...")
            try:
                repo = git.Repo.clone_from(repo_url, tmpdirname)
            except Exception as e:
                print(f"Error cloning repo: {e}")
                return {"files": {}, "stats": {"error": str(e)}}

            # Attempt to checkout specific commit/branch if in URL
            # Parse ref and subdir from SSH URL? SSH URLs don't have branch info embedded
            # So rely on default branch, or user can checkout manually later
            # Optionally, user can pass ref explicitly in future API

            # Walk directory
            files = {}
            skipped_files = []

            for root, dirs, filenames in os.walk(tmpdirname):
                for filename in filenames:
                    abs_path = os.path.join(root, filename)
                    rel_path = os.path.relpath(abs_path, tmpdirname)

                    # Check file size
                    try:
                        file_size = os.path.getsize(abs_path)
                    except OSError:
                        continue

                    if file_size > max_file_size:
                        skipped_files.append((rel_path, file_size))
                        print(f"Skipping {rel_path}: size {file_size} exceeds limit {max_file_size}")
                        continue

                    # Check include/exclude patterns
                    if not should_include_file(rel_path, filename):
                        print(f"Skipping {rel_path}: does not match include/exclude patterns")
                        continue

                    # Read content
                    try:
                        with open(abs_path, "r", encoding="utf-8") as f:
                            content = f.read()
                        files[rel_path] = content
                        print(f"Added {rel_path} ({file_size} bytes)")
                    except Exception as e:
                        print(f"Failed to read {rel_path}: {e}")

            return {
                "files": files,
                "stats": {
                    "downloaded_count": len(files),
                    "skipped_count": len(skipped_files),
                    "skipped_files": skipped_files,
                    "base_path": None,
                    "include_patterns": include_patterns,
                    "exclude_patterns": exclude_patterns,
                    "source": "ssh_clone"
                }
            }

    parsed_url = urlparse(repo_url)
    path_parts = parsed_url.path.strip('/').split('/')
    
    if len(path_parts) < 2:
        raise ValueError(f"Invalid GitHub URL: {repo_url}")
    
    owner = path_parts[0]
    repo = path_parts[1]
    
<<<<<<< HEAD
    # Check if URL contains a specific branch/commit
    if 'tree' in path_parts:
        tree_index = path_parts.index('tree')
        ref = path_parts[tree_index + 1]
        # Combine all parts after the ref as the path
        path_start = tree_index + 2
        specific_path = '/'.join(path_parts[path_start:]) if path_start < len(path_parts) else ""
    else:
        ref = "main"
        specific_path = ""
    
=======
    # Setup for GitHub API
>>>>>>> e2dd1b6f
    headers = {"Accept": "application/vnd.github.v3+json"}
    if token:
        headers["Authorization"] = f"token {token}"

    def fetch_branches(owner: str, repo: str):
        """Get brancshes of the repository"""

        url = f"https://api.github.com/repos/{owner}/{repo}/branches"
        response = requests.get(url, headers=headers)

        if response.status_code == 404:
            if not token:
                print(f"Error 404: Repository not found or is private.\n"
                      f"If this is a private repository, please provide a valid GitHub token via the 'token' argument or set the GITHUB_TOKEN environment variable.")
            else:
                print(f"Error 404: Repository not found or insufficient permissions with the provided token.\n"
                      f"Please verify the repository exists and the token has access to this repository.")
            return []
            
        if response.status_code != 200:
            print(f"Error fetching the branches of {owner}/{path}: {response.status_code} - {response.text}")
            return []

        return response.json()

    def check_tree(owner: str, repo: str, tree: str):
        """Check the repository has the given tree"""

        url = f"https://api.github.com/repos/{owner}/{repo}/git/trees/{tree}"
        response = requests.get(url, headers=headers)

        return True if response.status_code == 200 else False 

    # Check if URL contains a specific branch/commit
    if len(path_parts) > 2 and 'tree' == path_parts[2]:
        join_parts = lambda i: '/'.join(path_parts[i:])

        branches = fetch_branches(owner, repo)
        branch_names = map(lambda branch: branch.get("name"), branches)

        # Fetching branches is not successfully
        if len(branches) == 0:
            return

        # To check branch name
        relevant_path = join_parts(3)

        # Find a match with relevant path and get the branch name
        filter_gen = (name for name in branch_names if relevant_path.startswith(name))
        ref = next(filter_gen, None)

        # If match is not found, check for is it a tree
        if ref == None:
            tree = path_parts[3]
            ref = tree if check_tree(owner, repo, tree) else None

        # If it is neither a tree nor a branch name
        if ref == None:
            print(f"The given path does not match with any branch and any tree in the repository.\n"
                  f"Please verify the path is exists.")
            return

        # Combine all parts after the ref as the path
        part_index = 5 if '/' in ref else 4
        specific_path = join_parts(part_index) if part_index < len(path_parts) else ""
    else:
        # Dont put the ref param to quiery
        # and let Github decide default branch
        ref = None
        specific_path = ""
    
    files = {}
    skipped_files = []
    
    def fetch_contents(path):
        """Fetch contents of the repository at a specific path and commit"""
        url = f"https://api.github.com/repos/{owner}/{repo}/contents/{path}"
        params = {"ref": ref} if ref != None else {}
        
        response = requests.get(url, headers=headers, params=params)
        
        if response.status_code == 403 and 'rate limit exceeded' in response.text.lower():
            reset_time = int(response.headers.get('X-RateLimit-Reset', 0))
            wait_time = max(reset_time - time.time(), 0) + 1
            print(f"Rate limit exceeded. Waiting for {wait_time:.0f} seconds...")
            time.sleep(wait_time)
            return fetch_contents(path)
            
        if response.status_code == 404:
            if not token:
                print(f"Error 404: Repository not found or is private.\n"
                      f"If this is a private repository, please provide a valid GitHub token via the 'token' argument or set the GITHUB_TOKEN environment variable.")
            elif not path and ref == 'main':
                print(f"Error 404: Repository not found. Check if the default branch is not 'main'\n"
                      f"Try adding branch name to the request i.e. python main.py --repo https://github.com/username/repo/tree/master")
            else:
                print(f"Error 404: Path '{path}' not found in repository or insufficient permissions with the provided token.\n"
                      f"Please verify the token has access to this repository and the path exists.")
            return
            
        if response.status_code != 200:
            print(f"Error fetching {path}: {response.status_code} - {response.text}")
            return
        
        contents = response.json()
        
        # Handle both single file and directory responses
        if not isinstance(contents, list):
            contents = [contents]
        
        for item in contents:
            item_path = item["path"]
            
            if use_relative_paths and specific_path:
                # Make sure the path is relative to the specified subdirectory
                if item_path.startswith(specific_path):
                    rel_path = item_path[len(specific_path):].lstrip('/')
                else:
                    rel_path = item_path
            else:
                rel_path = item_path
            
            if item["type"] == "file":
                # Check if file should be included based on patterns
                if not should_include_file(rel_path, item["name"]):
                    print(f"Skipping {rel_path}: Does not match include/exclude patterns")
                    continue
                
                file_size = item.get("size", 0)
                if file_size > max_file_size:
                    skipped_files.append((item_path, file_size))
                    print(f"Skipping {rel_path}: File size ({file_size} bytes) exceeds limit ({max_file_size} bytes)")
                    continue
                
                if "download_url" in item and item["download_url"]:
                    file_url = item["download_url"]
                    file_response = requests.get(file_url, headers=headers)
                    
                    # Final size check in case content-length header is available but differs from metadata
                    content_length = int(file_response.headers.get('content-length', 0))
                    if content_length > max_file_size:
                        skipped_files.append((item_path, content_length))
                        print(f"Skipping {rel_path}: Content length ({content_length} bytes) exceeds limit ({max_file_size} bytes)")
                        continue
                        
                    if file_response.status_code == 200:
                        files[rel_path] = file_response.text
                        print(f"Downloaded: {rel_path} ({file_size} bytes) ")
                    else:
                        print(f"Failed to download {rel_path}: {file_response.status_code}")
                else:
                    content_response = requests.get(item["url"], headers=headers)
                    if content_response.status_code == 200:
                        content_data = content_response.json()
                        if content_data.get("encoding") == "base64" and "content" in content_data:
                            if len(content_data["content"]) * 0.75 > max_file_size:
                                estimated_size = int(len(content_data["content"]) * 0.75)
                                skipped_files.append((item_path, estimated_size))
                                print(f"Skipping {rel_path}: Encoded content exceeds size limit")
                                continue
                                
                            file_content = base64.b64decode(content_data["content"]).decode('utf-8')
                            files[rel_path] = file_content
                            print(f"Downloaded: {rel_path} ({file_size} bytes)")
                        else:
                            print(f"Unexpected content format for {rel_path}")
                    else:
                        print(f"Failed to get content for {rel_path}: {content_response.status_code}")
            
            elif item["type"] == "dir":
                # Recursively process subdirectories
                fetch_contents(item_path)
    
    # Start crawling from the specified path
    fetch_contents(specific_path)
    
    return {
        "files": files,
        "stats": {
            "downloaded_count": len(files),
            "skipped_count": len(skipped_files),
            "skipped_files": skipped_files,
            "base_path": specific_path if use_relative_paths else None,
            "include_patterns": include_patterns,
            "exclude_patterns": exclude_patterns
        }
    }

# Example usage
if __name__ == "__main__":
    github_token = os.environ.get("GITHUB_TOKEN")
    if not github_token:
        print("Warning: No GitHub token found in environment variable 'GITHUB_TOKEN'.\n"
              "Private repositories will not be accessible without a token.\n"
              "To access private repos, set the environment variable or pass the token explicitly.")
    
    repo_url = "https://github.com/pydantic/pydantic/tree/6c38dc93f40a47f4d1350adca9ec0d72502e223f/pydantic"
    
    # Example: Get Python and Markdown files, but exclude test files
    result = crawl_github_files(
        repo_url, 
        token=github_token,
        max_file_size=1 * 1024 * 1024,  # 1 MB in bytes
        use_relative_paths=True,
        include_patterns={"*.py", "*.md"},
    )
    
    files = result["files"]
    stats = result["stats"]
    
    print(f"\nDownloaded {stats['downloaded_count']} files.")
    print(f"Skipped {stats['skipped_count']} files due to size limits or patterns.")
    print(f"Base path for relative paths: {stats['base_path']}")
    print(f"Include patterns: {stats['include_patterns']}")
    print(f"Exclude patterns: {stats['exclude_patterns']}")
    
    # Display all file paths in the dictionary
    print("\nFiles in dictionary:")
    for file_path in sorted(files.keys()):
        print(f"  {file_path}")
    
    # Example: accessing content of a specific file
    if files:
        sample_file = next(iter(files))
        print(f"\nSample file: {sample_file}")
        print(f"Content preview: {files[sample_file][:200]}...")<|MERGE_RESOLUTION|>--- conflicted
+++ resolved
@@ -127,21 +127,7 @@
     owner = path_parts[0]
     repo = path_parts[1]
     
-<<<<<<< HEAD
-    # Check if URL contains a specific branch/commit
-    if 'tree' in path_parts:
-        tree_index = path_parts.index('tree')
-        ref = path_parts[tree_index + 1]
-        # Combine all parts after the ref as the path
-        path_start = tree_index + 2
-        specific_path = '/'.join(path_parts[path_start:]) if path_start < len(path_parts) else ""
-    else:
-        ref = "main"
-        specific_path = ""
-    
-=======
     # Setup for GitHub API
->>>>>>> e2dd1b6f
     headers = {"Accept": "application/vnd.github.v3+json"}
     if token:
         headers["Authorization"] = f"token {token}"
