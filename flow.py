--- conflicted
+++ resolved
@@ -13,17 +13,10 @@
     """Creates and returns the codebase tutorial generation flow."""
 
     fetch_repo = FetchRepo()
-<<<<<<< HEAD
-    identify_abstractions = IdentifyAbstractions(max_retries=3, wait=10)
-    analyze_relationships = AnalyzeRelationships(max_retries=3, wait=10)
-    order_chapters = OrderChapters(max_retries=3, wait=10)
-    write_chapters = WriteChapters(max_retries=3, wait=10)
-=======
     identify_abstractions = IdentifyAbstractions(max_retries=5, wait=20)
     analyze_relationships = AnalyzeRelationships(max_retries=5, wait=20)
     order_chapters = OrderChapters(max_retries=5, wait=20)
-    write_chapters = WriteChapters(max_retries=5, wait=20) # This is a BatchNode
->>>>>>> e2dd1b6f
+    write_chapters = WriteChapters(max_retries=5, wait=20)
     combine_tutorial = CombineTutorial()
 
     # Connect nodes in sequence based on the design
